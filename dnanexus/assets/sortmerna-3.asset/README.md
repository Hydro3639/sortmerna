--- conflicted
+++ resolved
@@ -7,9 +7,6 @@
 * patchelf
 * zlib1g-dev
 * librocksdb-dev
-<<<<<<< HEAD
-* rapidjson-dev
-=======
 * rapidjson-dev
 
 The built asset is used by [sortmerna-3.build.on.u16asset](https://github.com/biocore/sortmerna/tree/master/dnanexus/applets/sortmerna-3.build.on.u16asset)
@@ -29,5 +26,4 @@
 ...
 ```
 
-**NOTE**: Ellipsis `...` denotes skipped output (for readability)
->>>>>>> 6d4764c0
+**NOTE**: Ellipsis `...` denotes skipped output (for readability)